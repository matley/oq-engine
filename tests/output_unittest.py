# -*- coding: utf-8 -*-
# vim: tabstop=4 shiftwidth=4 softtabstop=4
"""
Tests of the supported GEM output formats.
Goals of this test suite should be to test valid and invalid input,
validate all capabilities of the formats (e.g., coordinate and projection),
and (eventually) test performance of various serializers.
"""

import os
import numpy
import struct
import subprocess
import unittest

from osgeo import gdal, gdalconst

from openquake import shapes
from openquake import test
from openquake.output import geotiff
from openquake.output import curve

# we define some test regions which have a lower-left corner at 0.0/0.0
# the default grid spacing of 0.1 degrees is used
# order of region envelope vertices is:
# (lower-left, lower-right, upper-right, upper-left)
# this is made from a shapely polygon, which has (lon, lat) vertices
# N-S direction is rows, W-E direction is columns of the underlying
# numpy array

# 10x5 (numpy array: 5x10) test region
TEST_REGION_SMALL = [(0.0, 0.0), (1.0, 0.0), (1.0, 0.5), (0.0, 0.5)]

# 10x10 test region
TEST_REGION_SQUARE = [(0.0, 0.0), (1.0, 0.0), (1.0, 1.0), (0.0, 1.0)]

# 100x50 (numpy array: 50x100) test region
TEST_REGION_LARGE_ASYMMETRIC = [(0.0, 0.0), (10.0, 0.0), (10.0, 5.0), (0.0, 5.0)]

GEOTIFF_FILENAME_WITHOUT_NUMBER = "test.smallregion.tiff"
GEOTIFF_FILENAME_WITH_NUMBER = "test.smallregion.1.tiff"
GEOTIFF_FILENAME_SQUARE_REGION = "test.squareregion.tiff"
GEOTIFF_FILENAME_LARGE_ASYMMETRIC_REGION = "test.asymmetric.region.tiff"
GEOTIFF_FILENAME_COLORSCALE = "test.colorscale.tiff"
GEOTIFF_FILENAME_COLORSCALE_CUTS = "test.colorscale-cuts.tiff"
<<<<<<< HEAD
GEOTIFF_LOSS_RATIO_MAP_COLORSCALE = "test.loss_ratio_map.tiff"
=======
GEOTIFF_FILENAME_EXPLICIT_COLORSCALE_BINS = "test.colorscale-bins.tiff"
GEOTIFF_FILENAME_NONDEFAULT_COLORSCALE = "test.colorscale-nondefault.tiff"
>>>>>>> b912e206

HAZARDCURVE_PLOT_SIMPLE_FILENAME = "hazard-curves-simple.svg"

HAZARDCURVE_PLOT_FILENAME = "hazard-curves.svg"
HAZARDCURVE_PLOT_INPUTFILE = "example-hazard-curves-for-plotting.xml"

LOSS_CURVE_PLOT_FILENAME = "loss-curves.svg"
LOSS_CURVE_PLOT_INPUTFILE = "example-loss-curves-for-plotting.xml"

LOSS_RATIO_CURVE_PLOT_FILENAME = "loss-ratio-curves.svg"
LOSS_RATIO_CURVE_PLOT_INPUTFILE = "example-loss-ratio-curves-for-plotting.xml"

GEOTIFF_USED_CHANNEL_IDX = 1
GEOTIFF_TOTAL_CHANNELS = 4
GEOTIFF_TEST_PIXEL_VALUE = 1.0

class OutputTestCase(unittest.TestCase):
    """Test all our output file formats, generally against sample content"""

    def test_geotiff_generation_nondefault_colorscale(self):
        """Check RGB geotiff generation with colorscale for GMF. Use
        alternative colorscale."""
        path = test.test_file(GEOTIFF_FILENAME_NONDEFAULT_COLORSCALE)
        asymmetric_region = shapes.Region.from_coordinates(
            TEST_REGION_LARGE_ASYMMETRIC)

        gwriter = geotiff.GMFGeoTiffFile(path, asymmetric_region.grid,
            iml_list=None, colormap='gmt-green-red')

        reference_raster = numpy.zeros((asymmetric_region.grid.rows, 
                                        asymmetric_region.grid.columns),
                                       dtype=numpy.float)
        self._fill_rasters(asymmetric_region, gwriter, reference_raster, 
            self._colorscale_cuts_fill)
        gwriter.close()

    def test_geotiff_generation_explicit_colorscale_bins(self):
        """Check RGB geotiff generation with colorscale for GMF. Limits 
        and bins of colorscale are explicitly given."""
        path = test.test_file(GEOTIFF_FILENAME_EXPLICIT_COLORSCALE_BINS)
        asymmetric_region = shapes.Region.from_coordinates(
            TEST_REGION_LARGE_ASYMMETRIC)

        for test_number, test_list in enumerate(([0.9, 0.95, 1.0, 1.05], 
                                                 None)):
        
            curr_path = "%s.%s.tiff" % (path[0:-5], test_number)
            gwriter = geotiff.GMFGeoTiffFile(curr_path, asymmetric_region.grid,
                iml_list=test_list)

            reference_raster = numpy.zeros((asymmetric_region.grid.rows, 
                                            asymmetric_region.grid.columns),
                                           dtype=numpy.float)
            self._fill_rasters(asymmetric_region, gwriter, reference_raster, 
                self._colorscale_cuts_fill)
            gwriter.close()

    def test_geotiff_generation_colorscale_cuts(self):
        """Check RGB geotiff generation with colorscale for GMF."""
        path = test.test_file(GEOTIFF_FILENAME_COLORSCALE_CUTS)
        asymmetric_region = shapes.Region.from_coordinates(
            TEST_REGION_LARGE_ASYMMETRIC)
        gwriter = geotiff.GMFGeoTiffFile(path, asymmetric_region.grid)

        reference_raster = numpy.zeros((asymmetric_region.grid.rows, 
                                        asymmetric_region.grid.columns),
                                       dtype=numpy.float)
        self._fill_rasters(asymmetric_region, gwriter, reference_raster, 
            self._colorscale_cuts_fill)
        gwriter.close()

    def test_geotiff_generation_colorscale(self):
        """Check RGB geotiff generation with colorscale for GMF."""
        path = test.test_file(GEOTIFF_FILENAME_COLORSCALE)
        asymmetric_region = shapes.Region.from_coordinates(
            TEST_REGION_LARGE_ASYMMETRIC)
        gwriter = geotiff.GMFGeoTiffFile(path, asymmetric_region.grid)

        reference_raster = numpy.zeros((asymmetric_region.grid.rows, 
                                        asymmetric_region.grid.columns),
                                       dtype=numpy.float)
        self._fill_rasters(asymmetric_region, gwriter, reference_raster, 
            self._colorscale_fill)
        gwriter.close()

    def test_geotiff_loss_ratio_map_colorscale(self):
        path = test.test_file(GEOTIFF_LOSS_RATIO_MAP_COLORSCALE)
        asymmetric_region = shapes.Region.from_coordinates(
            TEST_REGION_LARGE_ASYMMETRIC ) 

        gwriter = geotiff.LossMapGeoTiffFile(path, asymmetric_region.grid, normalize=True)
        reference_raster = numpy.zeros((asymmetric_region.grid.rows, 
                                        asymmetric_region.grid.columns),
                                       dtype=numpy.float)

        self._fill_rasters(asymmetric_region, gwriter, reference_raster,
            self._colorscale_fill)
        gwriter.close()

        self._assert_geotiff_metadata_is_correct(path, asymmetric_region)
        self._assert_geotiff_band_min_max_values(path, 
            GEOTIFF_USED_CHANNEL_IDX, 0, 255)



    def test_loss_ratio_curve_plot_generation_multiple_sites(self):
        """Create SVG plots for loss ratio curves read from an NRML file. The
        file contains data for several sites. 
        For each site, a separate SVG file is created."""

        path = test.test_file(LOSS_RATIO_CURVE_PLOT_FILENAME)
        loss_ratio_curve_path = test.test_file(LOSS_RATIO_CURVE_PLOT_INPUTFILE)

        plotter = curve.RiskCurvePlotter(path, loss_ratio_curve_path, 
            mode='loss_ratio')

        # delete expected output files, if existing
        for svg_file in plotter.filenames():
            if os.path.isfile(svg_file):
                os.remove(svg_file)

        plotter.plot(autoscale_y=False)

        # assert that for each site in the NRML file an SVG has been created
        for svg_file in plotter.filenames():
            self.assertTrue(os.path.getsize(svg_file) > 0)

    def test_loss_curve_plot_generation_multiple_sites(self):
        """Create SVG plots for loss curves read from an NRML file. The
        file contains data for several sites. 
        For each site, a separate SVG file is created."""

        path = test.test_file(LOSS_CURVE_PLOT_FILENAME)
        loss_curve_path = test.test_file(LOSS_CURVE_PLOT_INPUTFILE)

        plotter = curve.RiskCurvePlotter(path, loss_curve_path, mode='loss',
            curve_title="This is a test loss curve")

        # delete expected output files, if existing
        for svg_file in plotter.filenames():
            if os.path.isfile(svg_file):
                os.remove(svg_file)

        plotter.plot(autoscale_y=True)

        # assert that for each site in the NRML file an SVG has been created
        for svg_file in plotter.filenames():
            self.assertTrue(os.path.getsize(svg_file) > 0)

    def test_simple_curve_plot_generation(self):
        """Create an SVG plot of a single (hazard) curve for a single site
        from a dictionary."""

        test_site = shapes.Site(-122, 38)
        test_end_branch = '1_1'
        test_hc_data = {test_end_branch: 
                {'abscissa': [0.0, 1.0, 1.8],
                 'ordinate': [1.0, 0.5, 0.2],
                 'abscissa_property': 'PGA',
                 'ordinate_property': 'Probability of Exceedance',
                 'curve_title': 'Hazard Curve',
                 'Site': test_site}}

        path = test.test_file(HAZARDCURVE_PLOT_SIMPLE_FILENAME)
        plot = curve.CurvePlot(path)
        plot.write(test_hc_data)
        plot.close()

        # assert that file has been created and is not empty
        self.assertTrue(os.path.getsize(path) > 0)
        os.remove(test.test_file(HAZARDCURVE_PLOT_SIMPLE_FILENAME))

    def test_hazardcurve_plot_generation_multiple_sites_multiple_curves(self):
        """Create SVG plots for hazard curves read from an NRML file. The
        file contains data for several sites, and several end branches of
        the logic tree. For each site, a separate SVG file is created."""

        path = test.test_file(HAZARDCURVE_PLOT_FILENAME)
        hazardcurve_path = test.test_file(HAZARDCURVE_PLOT_INPUTFILE)

        plotter = curve.HazardCurvePlotter(path, hazardcurve_path,
            curve_title='Example Hazard Curves')

        # delete expected output files, if existing
        for svg_file in plotter.filenames():
            if os.path.isfile(svg_file):
                os.remove(svg_file)

        plotter.plot()

        # assert that for each site in the NRML file an SVG has been created
        # and is not empty
        for svg_file in plotter.filenames():
            self.assertTrue(os.path.getsize(svg_file) > 0)
            os.remove(svg_file)

    def test_geotiff_generation_and_metadata_validation(self):
        """Create a GeoTIFF, and check if it has the
        correct metadata."""
        path = test.test_file(GEOTIFF_FILENAME_WITHOUT_NUMBER)
        smallregion = shapes.Region.from_coordinates(TEST_REGION_SMALL)
        gwriter = geotiff.GeoTiffFile(path, smallregion.grid)
        gwriter.close()

        self._assert_geotiff_metadata_is_correct(path, smallregion)
    
    def test_geotiff_generation_with_number_in_filename(self):
        """Create a GeoTIFF with a number in its filename. This
        test has been written because it has been reported that numbers in the
        filename do not work."""
        path = test.test_file(GEOTIFF_FILENAME_WITH_NUMBER)
        smallregion = shapes.Region.from_coordinates(TEST_REGION_SMALL)
        gwriter = geotiff.GeoTiffFile(path, smallregion.grid)
        gwriter.close()

        self._assert_geotiff_metadata_is_correct(path, smallregion)

    def test_geotiff_generation_initialize_raster(self):
        """Create a GeoTIFF and initialize the raster to a given value. Then
        check through metadata if it has been done correctly. We check the 
        minumum and maximum values of the band, which are expected to have
        the value of the raster nodes."""
        path = test.test_file(GEOTIFF_FILENAME_WITH_NUMBER)
        smallregion = shapes.Region.from_coordinates(TEST_REGION_SMALL)
        gwriter = geotiff.GeoTiffFile(path, smallregion.grid, 
                                      GEOTIFF_TEST_PIXEL_VALUE)
        gwriter.close()

        self._assert_geotiff_metadata_is_correct(path, smallregion)

        # assert that all raster pixels have the desired value
        self._assert_geotiff_band_min_max_values(path,
            GEOTIFF_USED_CHANNEL_IDX, 
            GEOTIFF_TEST_PIXEL_VALUE, 
            GEOTIFF_TEST_PIXEL_VALUE)

    def test_geotiff_generation_and_simple_raster_validation(self):
        """Create a GeoTIFF and assign values to the raster nodes according
        to a simple function. Then check if the raster values have been set
        correctly."""
        path = test.test_file(GEOTIFF_FILENAME_SQUARE_REGION)
        squareregion = shapes.Region.from_coordinates(TEST_REGION_SQUARE)
        gwriter = geotiff.GeoTiffFile(path, squareregion.grid)
        
        reference_raster = numpy.zeros((squareregion.grid.rows, 
                                        squareregion.grid.columns), 
                                       dtype=numpy.float)
        self._fill_rasters(squareregion, gwriter, reference_raster, 
            self._trivial_fill)
        gwriter.close()

        self._assert_geotiff_metadata_and_raster_is_correct(path, 
            squareregion, GEOTIFF_USED_CHANNEL_IDX, reference_raster)

    def test_geotiff_generation_asymmetric_pattern(self):
        """Create a GeoTIFF and assign values to the raster nodes according
        to a simple function. Use a somewhat larger, non-square region for 
        that. Then check if the raster values have been set correctly."""
        path = test.test_file(GEOTIFF_FILENAME_LARGE_ASYMMETRIC_REGION)
        asymmetric_region = shapes.Region.from_coordinates(
            TEST_REGION_LARGE_ASYMMETRIC)
        gwriter = geotiff.GeoTiffFile(path, asymmetric_region.grid)

        reference_raster = numpy.zeros((asymmetric_region.grid.rows, 
                                        asymmetric_region.grid.columns),
                                       dtype=numpy.float)
        self._fill_rasters(asymmetric_region, gwriter, reference_raster, 
            self._trivial_fill)
        gwriter.close()

        self._assert_geotiff_metadata_and_raster_is_correct(path, 
            asymmetric_region, GEOTIFF_USED_CHANNEL_IDX, reference_raster)

    @test.skipit
    def test_geotiff_output(self): 
        """Generate a geotiff file with a smiley face."""
        path = test.test_file("test.1.tiff")
        switzerland = shapes.Region.from_coordinates(
            [(10.0, 100.0), (100.0, 100.0), (100.0, 10.0), (10.0, 10.0)])
        image_grid = switzerland.grid
        gwriter = geotiff.GeoTiffFile(path, image_grid)
        for xpoint in range(0, 320):
            for ypoint in range(0, 320):
                gwriter.write((xpoint, ypoint), int(xpoint*254/320))
        gwriter.close()

        comp_path = os.path.join(test.DATA_DIR, "test.tiff")
        retval = subprocess.call(["tiffcmp", "-t", path, comp_path], 
            stderr=subprocess.STDOUT, stdout=subprocess.PIPE)
        self.assertTrue(retval == 0)
        # TODO(jmc): Figure out how to validate the geo coordinates as well
        # TODO(jmc): Use validation that supports tiled geotiffs

    def _assert_geotiff_metadata_is_correct(self, path, region):

        # open GeoTIFF file and assert that metadata is correct
        dataset = gdal.Open(path, gdalconst.GA_ReadOnly)
        self.assertEqual(dataset.RasterXSize, region.grid.columns)
        self.assertEqual(dataset.RasterYSize, region.grid.rows)
        self.assertEqual(dataset.RasterCount, GEOTIFF_TOTAL_CHANNELS)

        (origin_lon, lon_pixel_size, lon_rotation, origin_lat, lat_rotation, 
            lat_pixel_size ) = dataset.GetGeoTransform()

        self.assertAlmostEqual(origin_lon, 
            region.grid.region.upper_left_corner.longitude)
        self.assertAlmostEqual(origin_lat, 
            region.grid.region.upper_left_corner.latitude)
        self.assertAlmostEqual(lon_pixel_size, region.grid.cell_size)
        self.assertAlmostEqual(lat_pixel_size, -region.grid.cell_size)

    def _assert_geotiff_band_min_max_values(self, path, band_index, 
        min_value, max_value):

        # open GeoTIFF file and assert that min and max values 
        # of a band are correct
        dataset = gdal.Open(path, gdalconst.GA_ReadOnly)
        band = dataset.GetRasterBand(band_index)
        (band_min, band_max) = band.ComputeRasterMinMax(band_index)

        self.assertAlmostEqual(band_min, min_value)
        self.assertAlmostEqual(band_max, max_value)

    def _assert_geotiff_raster_is_correct(self, path, band_index, raster):

        # open GeoTIFF file and assert that the image raster is correct
        dataset = gdal.Open(path, gdalconst.GA_ReadOnly)
        band = dataset.GetRasterBand(band_index)

        band_raster = numpy.zeros((band.YSize, band.XSize), dtype=numpy.float)
        for row_idx in xrange(band.YSize):

            scanline = band.ReadRaster(0, row_idx, band.XSize, 1, 
                band.XSize, 1, geotiff.GDAL_PIXEL_DATA_TYPE)

            tuple_of_floats = struct.unpack('f' * band.XSize, scanline)
            band_raster[row_idx,:] = tuple_of_floats

        self.assertTrue(numpy.allclose(band_raster, raster))

    def _assert_geotiff_metadata_and_raster_is_correct(self, path, region, 
                                                       band_index, raster):
        self._assert_geotiff_metadata_is_correct(path, region)
        self._assert_geotiff_raster_is_correct(path, GEOTIFF_USED_CHANNEL_IDX,
            raster)

    def _fill_rasters(self, region, writer, reference_raster, fill_function):
        for row_idx in xrange(region.grid.rows):
            for col_idx in xrange(region.grid.columns):
                writer.write((row_idx, col_idx), fill_function(row_idx, 
                                                               col_idx))
                reference_raster[row_idx, col_idx] = fill_function(row_idx, 
                                                                   col_idx)

    def _trivial_fill(self, row_idx, col_idx):
        return float((row_idx + 1) * (col_idx + 1))

    def _colorscale_fill(self, row_idx, col_idx):
        """if used with asymmetic large region, return value range 0..2"""
        return row_idx * col_idx / (5.0 * 10.0 * 100.0)

    def _colorscale_cuts_fill(self, row_idx, col_idx):
        """if used with asymmetic large region, return value 
        range -1..4"""
        return (row_idx * col_idx / (10.0 * 100.0)) - 1.0<|MERGE_RESOLUTION|>--- conflicted
+++ resolved
@@ -43,12 +43,9 @@
 GEOTIFF_FILENAME_LARGE_ASYMMETRIC_REGION = "test.asymmetric.region.tiff"
 GEOTIFF_FILENAME_COLORSCALE = "test.colorscale.tiff"
 GEOTIFF_FILENAME_COLORSCALE_CUTS = "test.colorscale-cuts.tiff"
-<<<<<<< HEAD
 GEOTIFF_LOSS_RATIO_MAP_COLORSCALE = "test.loss_ratio_map.tiff"
-=======
 GEOTIFF_FILENAME_EXPLICIT_COLORSCALE_BINS = "test.colorscale-bins.tiff"
 GEOTIFF_FILENAME_NONDEFAULT_COLORSCALE = "test.colorscale-nondefault.tiff"
->>>>>>> b912e206
 
 HAZARDCURVE_PLOT_SIMPLE_FILENAME = "hazard-curves-simple.svg"
 
@@ -144,13 +141,13 @@
                                         asymmetric_region.grid.columns),
                                        dtype=numpy.float)
 
-        self._fill_rasters(asymmetric_region, gwriter, reference_raster,
-            self._colorscale_fill)
+        color_fill = lambda x, y:  (x * y) / 50
+        self._fill_rasters(asymmetric_region, gwriter, reference_raster, color_fill)
         gwriter.close()
 
         self._assert_geotiff_metadata_is_correct(path, asymmetric_region)
         self._assert_geotiff_band_min_max_values(path, 
-            GEOTIFF_USED_CHANNEL_IDX, 0, 255)
+            GEOTIFF_USED_CHANNEL_IDX, 0, 240)
 
 
 
