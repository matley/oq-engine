--- conflicted
+++ resolved
@@ -37,10 +37,6 @@
 from probabilistic_unittest import *
 from deterministic_hazard_unittest import *
 from deterministic_risk_unittest import *
-<<<<<<< HEAD
 from parser_hazard_map_unittest import *
 from db_loader_unittest import *
-=======
-from db_loader_unittest import *
-from shapes_unittest import *
->>>>>>> a582029d
+from shapes_unittest import *